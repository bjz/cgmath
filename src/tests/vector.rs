--- conflicted
+++ resolved
@@ -36,15 +36,9 @@
     assert_eq!(Vec3::new(1, 2, 3).comp_add(), 6);
     assert_eq!(Vec4::new(1, 2, 3, 4).comp_add(), 10);
 
-<<<<<<< HEAD
-    assert_eq!(Vec2::new(3f64, 4f64).comp_add(), 7f64);
-    assert_eq!(Vec3::new(4f64, 5f64, 6f64).comp_add(), 15f64);
-    assert_eq!(Vec4::new(5f64, 6f64, 7f64, 8f64).comp_add(), 26f64);
-=======
     assert_eq!(Vec2::new(3.0, 4.0).comp_add(), 7.0);
     assert_eq!(Vec3::new(4.0, 5.0, 6.0).comp_add(), 15.0);
     assert_eq!(Vec4::new(5.0, 6.0, 7.0, 8.0).comp_add(), 26.0);
->>>>>>> 364d9597
 }
 
 #[test]
@@ -53,15 +47,9 @@
     assert_eq!(Vec3::new(1, 2, 3).comp_mul(), 6);
     assert_eq!(Vec4::new(1, 2, 3, 4).comp_mul(), 24);
 
-<<<<<<< HEAD
-    assert_eq!(Vec2::new(3f64, 4f64).comp_mul(), 12f64);
-    assert_eq!(Vec3::new(4f64, 5f64, 6f64).comp_mul(), 120f64);
-    assert_eq!(Vec4::new(5f64, 6f64, 7f64, 8f64).comp_mul(), 1680f64);
-=======
     assert_eq!(Vec2::new(3.0, 4.0).comp_mul(), 12.0);
     assert_eq!(Vec3::new(4.0, 5.0, 6.0).comp_mul(), 120.0);
     assert_eq!(Vec4::new(5.0, 6.0, 7.0, 8.0).comp_mul(), 1680.0);
->>>>>>> 364d9597
 }
 
 #[test]
@@ -70,15 +58,9 @@
     assert_eq!(Vec3::new(1, 2, 3).comp_min(), 1);
     assert_eq!(Vec4::new(1, 2, 3, 4).comp_min(), 1);
 
-<<<<<<< HEAD
-    assert_eq!(Vec2::new(3f64, 4f64).comp_min(), 3f64);
-    assert_eq!(Vec3::new(4f64, 5f64, 6f64).comp_min(), 4f64);
-    assert_eq!(Vec4::new(5f64, 6f64, 7f64, 8f64).comp_min(), 5f64);
-=======
     assert_eq!(Vec2::new(3.0, 4.0).comp_min(), 3.0);
     assert_eq!(Vec3::new(4.0, 5.0, 6.0).comp_min(), 4.0);
     assert_eq!(Vec4::new(5.0, 6.0, 7.0, 8.0).comp_min(), 5.0);
->>>>>>> 364d9597
 }
 
 #[test]
@@ -87,15 +69,9 @@
     assert_eq!(Vec3::new(1, 2, 3).comp_max(), 3);
     assert_eq!(Vec4::new(1, 2, 3, 4).comp_max(), 4);
 
-<<<<<<< HEAD
-    assert_eq!(Vec2::new(3f64, 4f64).comp_max(), 4f64);
-    assert_eq!(Vec3::new(4f64, 5f64, 6f64).comp_max(), 6f64);
-    assert_eq!(Vec4::new(5f64, 6f64, 7f64, 8f64).comp_max(), 8f64);
-=======
     assert_eq!(Vec2::new(3.0, 4.0).comp_max(), 4.0);
     assert_eq!(Vec3::new(4.0, 5.0, 6.0).comp_max(), 6.0);
     assert_eq!(Vec4::new(5.0, 6.0, 7.0, 8.0).comp_max(), 8.0);
->>>>>>> 364d9597
 }
 
 #[test]
@@ -112,15 +88,9 @@
 
 #[test]
 fn test_is_perpendicular() {
-<<<<<<< HEAD
-    assert!(Vec2::new(1f64, 0f64).is_perpendicular(&Vec2::new(0f64, 1f64)));
-    assert!(Vec3::new(0f64, 1f64, 0f64).is_perpendicular(&Vec3::new(0f64, 0f64, 1f64)));
-    assert!(Vec4::new(1f64, 0f64, 0f64, 0f64).is_perpendicular(&Vec4::new(0f64, 0f64, 0f64, 1f64)));
-=======
     assert!(Vec2::new(1.0, 0.0).is_perpendicular(&Vec2::new(0.0, 1.0)));
     assert!(Vec3::new(0.0, 1.0, 0.0).is_perpendicular(&Vec3::new(0.0, 0.0, 1.0)));
     assert!(Vec4::new(1.0, 0.0, 0.0, 0.0).is_perpendicular(&Vec4::new(0.0, 0.0, 0.0, 1.0)));
->>>>>>> 364d9597
 }
 
 #[cfg(test)]
@@ -129,13 +99,8 @@
 
     #[test]
     fn test_vec2(){
-<<<<<<< HEAD
-        let (a, a_res) = (Vec2::new(3f64, 4f64), 5f64); // (3, 4, 5) Pythagorean triple
-        let (b, b_res) = (Vec2::new(5f64, 12f64), 13f64); // (5, 12, 13) Pythagorean triple
-=======
         let (a, a_res) = (Vec2::new(3.0, 4.0), 5.0); // (3, 4, 5) Pythagorean triple
         let (b, b_res) = (Vec2::new(5.0, 12.0), 13.0); // (5, 12, 13) Pythagorean triple
->>>>>>> 364d9597
 
         assert_eq!(a.length2(), a_res * a_res);
         assert_eq!(b.length2(), b_res * b_res);
@@ -146,13 +111,8 @@
 
     #[test]
     fn test_vec3(){
-<<<<<<< HEAD
-        let (a, a_res) = (Vec3::new(2f64, 3f64, 6f64), 7f64); // (2, 3, 6, 7) Pythagorean quadruple
-        let (b, b_res) = (Vec3::new(1f64, 4f64, 8f64), 9f64); // (1, 4, 8, 9) Pythagorean quadruple
-=======
         let (a, a_res) = (Vec3::new(2.0, 3.0, 6.0), 7.0); // (2, 3, 6, 7) Pythagorean quadruple
         let (b, b_res) = (Vec3::new(1.0, 4.0, 8.0), 9.0); // (1, 4, 8, 9) Pythagorean quadruple
->>>>>>> 364d9597
 
         assert_eq!(a.length2(), a_res * a_res);
         assert_eq!(b.length2(), b_res * b_res);
@@ -163,13 +123,8 @@
 
     #[test]
     fn test_vec4(){
-<<<<<<< HEAD
-        let (a, a_res) = (Vec4::new(1f64, 2f64, 4f64, 10f64), 11f64); // (1, 2, 4, 10, 11) Pythagorean quintuple
-        let (b, b_res) = (Vec4::new(1f64, 2f64, 8f64, 10f64), 13f64); // (1, 2, 8, 10, 13) Pythagorean quintuple
-=======
         let (a, a_res) = (Vec4::new(1.0, 2.0, 4.0, 10.0), 11.0); // (1, 2, 4, 10, 11) Pythagorean quintuple
         let (b, b_res) = (Vec4::new(1.0, 2.0, 8.0, 10.0), 13.0); // (1, 2, 8, 10, 13) Pythagorean quintuple
->>>>>>> 364d9597
 
         assert_eq!(a.length2(), a_res * a_res);
         assert_eq!(b.length2(), b_res * b_res);
@@ -181,19 +136,6 @@
 
 #[test]
 fn test_angle() {
-<<<<<<< HEAD
-    assert_approx_eq!(Vec2::new(1f64, 0f64).angle(&Vec2::new(0f64, 1f64)), rad(Real::frac_pi_2()));
-    assert_approx_eq!(Vec2::new(10f64, 0f64).angle(&Vec2::new(0f64, 5f64)), rad(Real::frac_pi_2()));
-    assert_approx_eq!(Vec2::new(-1f64, 0f64).angle(&Vec2::new(0f64, 1f64)), -rad(Real::frac_pi_2()));
-
-    assert_approx_eq!(Vec3::new(1f64, 0f64, 1f64).angle(&Vec3::new(1f64, 1f64, 0f64)), rad(Real::frac_pi_3()));
-    assert_approx_eq!(Vec3::new(10f64, 0f64, 10f64).angle(&Vec3::new(5f64, 5f64, 0f64)), rad(Real::frac_pi_3()));
-    assert_approx_eq!(Vec3::new(-1f64, 0f64, -1f64).angle(&Vec3::new(1f64, -1f64, 0f64)), rad(2f64 * Real::frac_pi_3()));
-
-    assert_approx_eq!(Vec4::new(1f64, 0f64, 1f64, 0f64).angle(&Vec4::new(0f64, 1f64, 0f64, 1f64)), rad(Real::frac_pi_2()));
-    assert_approx_eq!(Vec4::new(10f64, 0f64, 10f64, 0f64).angle(&Vec4::new(0f64, 5f64, 0f64, 5f64)), rad(Real::frac_pi_2()));
-    assert_approx_eq!(Vec4::new(-1f64, 0f64, -1f64, 0f64).angle(&Vec4::new(0f64, 1f64, 0f64, 1f64)), rad(Real::frac_pi_2()));
-=======
     assert_approx_eq!(Vec2::new(1.0, 0.0).angle(&Vec2::new(0.0, 1.0)), rad(Real::frac_pi_2()));
     assert_approx_eq!(Vec2::new(10.0, 0.0).angle(&Vec2::new(0.0, 5.0)), rad(Real::frac_pi_2()));
     assert_approx_eq!(Vec2::new(-1.0, 0.0).angle(&Vec2::new(0.0, 1.0)), -rad(Real::frac_pi_2()));
@@ -205,20 +147,12 @@
     assert_approx_eq!(Vec4::new(1.0, 0.0, 1.0, 0.0).angle(&Vec4::new(0.0, 1.0, 0.0, 1.0)), rad(Real::frac_pi_2()));
     assert_approx_eq!(Vec4::new(10.0, 0.0, 10.0, 0.0).angle(&Vec4::new(0.0, 5.0, 0.0, 5.0)), rad(Real::frac_pi_2()));
     assert_approx_eq!(Vec4::new(-1.0, 0.0, -1.0, 0.0).angle(&Vec4::new(0.0, 1.0, 0.0, 1.0)), rad(Real::frac_pi_2()));
->>>>>>> 364d9597
 }
 
 #[test]
 fn test_normalize() {
-<<<<<<< HEAD
-    // TODO: test normalize_to, normalize_self, and normalize_self_to
-    assert_approx_eq!(Vec2::new(3f64, 4f64).normalize(), Vec2::new(3f64/5f64, 4f64/5f64));
-    assert_approx_eq!(Vec3::new(2f64, 3f64, 6f64).normalize(), Vec3::new(2f64/7f64, 3f64/7f64, 6f64/7f64));
-    assert_approx_eq!(Vec4::new(1f64, 2f64, 4f64, 10f64).normalize(), Vec4::new(1f64/11f64, 2f64/11f64, 4f64/11f64, 10f64/11f64));
-=======
     // TODO: test normalize_to, normalize_sel.0, and normalize_self_to
     assert_approx_eq!(Vec2::new(3.0, 4.0).normalize(), Vec2::new(3.0/5.0, 4.0/5.0));
     assert_approx_eq!(Vec3::new(2.0, 3.0, 6.0).normalize(), Vec3::new(2.0/7.0, 3.0/7.0, 6.0/7.0));
     assert_approx_eq!(Vec4::new(1.0, 2.0, 4.0, 10.0).normalize(), Vec4::new(1.0/11.0, 2.0/11.0, 4.0/11.0, 10.0/11.0));
->>>>>>> 364d9597
 }