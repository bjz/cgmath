[package]

name = "cgmath"
version = "0.12.0"
authors = ["Brendan Zabarauskas <bjzaba@yahoo.com.au>",
        "Brian Heylin",
        "Colin Sherratt",
        "Dzmitry Malyshau",
        "Erick Tryzelaar",
        "Luqman Aden",
        "Maik Klein",
        "Mikko Perttunen",
        "Pierre Krieger",
        "Tomasz Stachowiak"
]
license = "Apache-2.0"
description = "A linear algebra and mathematics library for computer graphics."

documentation = "https://docs.rs/cgmath"
homepage = "https://github.com/brendanzab/cgmath"
repository = "https://github.com/brendanzab/cgmath"
readme = "README.md"

keywords = ["gamedev", "math", "matrix", "vector", "quaternion"]

[lib]
name = "cgmath"

[features]
unstable = []
default = ["rustc-serialize"]
<<<<<<< HEAD
eders = ["serde", "serde_derive"]
=======
eders = ["serde", "serde_macros"]
use_simd = ["simd"]
>>>>>>> 2a80973a

[dependencies]
approx = "0.1"
num-traits = "0.1"
rand = "0.3"
rustc-serialize = { version = "0.3", optional = true }
serde = { version = "0.8", optional = true }
<<<<<<< HEAD
serde_derive = { version = "0.8", optional = true }
=======
serde_macros = { version = "0.8", optional = true }
simd = { version = "0.2", optional = true }
>>>>>>> 2a80973a

[dev-dependencies]
glium = "0.15"
serde_json = "0.8"<|MERGE_RESOLUTION|>--- conflicted
+++ resolved
@@ -29,12 +29,8 @@
 [features]
 unstable = []
 default = ["rustc-serialize"]
-<<<<<<< HEAD
 eders = ["serde", "serde_derive"]
-=======
-eders = ["serde", "serde_macros"]
 use_simd = ["simd"]
->>>>>>> 2a80973a
 
 [dependencies]
 approx = "0.1"
@@ -42,12 +38,8 @@
 rand = "0.3"
 rustc-serialize = { version = "0.3", optional = true }
 serde = { version = "0.8", optional = true }
-<<<<<<< HEAD
 serde_derive = { version = "0.8", optional = true }
-=======
-serde_macros = { version = "0.8", optional = true }
 simd = { version = "0.2", optional = true }
->>>>>>> 2a80973a
 
 [dev-dependencies]
 glium = "0.15"
